--- conflicted
+++ resolved
@@ -8,8 +8,4 @@
 mod challenge_06;
 mod challenge_07;
 mod challenge_08;
-<<<<<<< HEAD
-mod challenge_09;
-=======
-mod challenge_10;
->>>>>>> 9ffc3115
+mod challenge_10;