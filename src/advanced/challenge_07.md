--- conflicted
+++ resolved
@@ -15,50 +15,17 @@
 4. **Data Validation**: Ensuring inherent data meets requirements
 5. **Timestamp Inherents**: Time-based data essential for blockchain operation
 
-<<<<<<< HEAD
-This challenge uses only Rust's standard library:
-
-```toml
-[package]
-name = "inherents-challenge"
-version = "0.1.0"
-edition = "2021"
-
-[dependencies]
-# No external dependencies required!
-```
-
-**Focus on essential concepts:**
-- Basic inherent data container
-- Provider trait pattern
-- Timestamp provider implementation
-- Simple validation logic
-- Essential testing
-
-### Detailed Structures to Implement:
-=======
 ### Structures to Implement
->>>>>>> e9d70ae4
 
 #### **Inherent Data Container:**
 ```rust
 use std::collections::HashMap;
-<<<<<<< HEAD
-use std::time::{SystemTime, UNIX_EPOCH};
-
-/// Simple container for inherent data
-#[derive(Debug, Clone)]
-pub struct InherentData {
-    /// Map of identifier to data (as simple strings)
-    data: HashMap<String, String>,
-=======
 
 /// Container for all inherent data in a block
 #[derive(Debug, Clone)]
 pub struct InherentData {
     /// Map of inherent identifier to data
     data: HashMap<String, Vec<u8>>,
->>>>>>> e9d70ae4
 }
 
 impl InherentData {
@@ -69,15 +36,6 @@
         }
     }
     
-<<<<<<< HEAD
-    /// Insert data into container
-    pub fn put_data(&mut self, identifier: &str, data: &str) {
-        self.data.insert(identifier.to_string(), data.to_string());
-    }
-    
-    /// Get data from container
-    pub fn get_data(&self, identifier: &str) -> Option<&String> {
-=======
     /// Put data into the container
     pub fn put_data(&mut self, identifier: &str, data: Vec<u8>) {
         self.data.insert(identifier.to_string(), data);
@@ -85,7 +43,6 @@
     
     /// Get data from the container
     pub fn get_data(&self, identifier: &str) -> Option<&Vec<u8>> {
->>>>>>> e9d70ae4
         self.data.get(identifier)
     }
     
@@ -120,15 +77,10 @@
 
 #### **Timestamp Provider:**
 ```rust
-<<<<<<< HEAD
-/// Simple timestamp data structure
-#[derive(Debug, Clone, Copy, PartialEq)]
-=======
 use std::time::{SystemTime, UNIX_EPOCH};
 
 /// Timestamp data structure
 #[derive(Debug, Clone, Copy, PartialEq, Eq)]
->>>>>>> e9d70ae4
 pub struct Timestamp {
     /// Milliseconds since Unix epoch
     pub millis: u64,
@@ -154,13 +106,6 @@
         self.millis.to_string()
     }
     
-    /// Parse timestamp from string
-    pub fn from_string(s: &str) -> Result<Self, &'static str> {
-        s.parse::<u64>()
-            .map(|millis| Self { millis })
-            .map_err(|_| "Invalid timestamp format")
-    }
-    
     /// Convert to bytes for storage
     pub fn to_bytes(&self) -> Vec<u8> {
         self.millis.to_le_bytes().to_vec()
@@ -212,34 +157,17 @@
     fn provide_inherent_data(&self) -> Result<InherentData, &'static str> {
         let mut inherent_data = InherentData::new();
         let timestamp = self.get_timestamp();
-<<<<<<< HEAD
-        inherent_data.put_data(self.get_identifier(), &timestamp.to_string());
-=======
         inherent_data.put_data(Self::INHERENT_IDENTIFIER, timestamp.to_bytes());
->>>>>>> e9d70ae4
         Ok(inherent_data)
     }
 }
 ```
 
-<<<<<<< HEAD
-#### **Inherent Data Collector:**
-=======
 #### **Block Constructor:**
->>>>>>> e9d70ae4
 ```rust
 /// Collector for inherent data from multiple providers
 pub struct InherentCollector {
     providers: Vec<Box<dyn InherentDataProvider>>,
-<<<<<<< HEAD
-}
-
-impl InherentCollector {
-    /// Create new collector
-    pub fn new() -> Self {
-        Self {
-            providers: Vec::new(),
-=======
     /// Block number
     block_number: u64,
 }
@@ -250,7 +178,6 @@
         Self {
             providers: Vec::new(),
             block_number,
->>>>>>> e9d70ae4
         }
     }
     
@@ -259,56 +186,9 @@
         self.providers.push(provider);
     }
     
-<<<<<<< HEAD
-    /// Collect all inherent data from registered providers
-    pub fn collect_inherents(&self) -> Result<InherentData, &'static str> {
-        let mut combined = InherentData::new();
-        
-        for provider in &self.providers {
-            if provider.is_required() {
-                let data = provider.provide_inherent_data()?;
-                
-                // Check for duplicates
-                let identifier = provider.get_identifier();
-                if combined.has_data(identifier) {
-                    return Err("Duplicate inherent identifier");
-                }
-                
-                // Copy data
-                if let Some(value) = data.get_data(identifier) {
-                    combined.put_data(identifier, value);
-                }
-            }
-        }
-        
-        Ok(combined)
-    }
-    
-    /// Validate inherent data
-    pub fn validate_inherents(&self, inherents: &InherentData) -> Result<(), &'static str> {
-        // Check if timestamp exists and is valid
-        if let Some(timestamp_str) = inherents.get_data("timestamp") {
-            let timestamp = Timestamp::from_string(timestamp_str)?;
-            
-            if timestamp.millis == 0 {
-                return Err("Timestamp cannot be zero");
-            }
-            
-            // Check for reasonable drift (simple check)
-            let now = Timestamp::now();
-            let max_drift = 60_000; // 60 seconds
-            
-            if timestamp.millis > now.millis + max_drift {
-                return Err("Timestamp too far in the future");
-            }
-        }
-        
-        Ok(())
-=======
     /// Get block number
     pub fn block_number(&self) -> u64 {
         self.block_number
->>>>>>> e9d70ae4
     }
     
     /// Get number of registered providers
@@ -320,42 +200,16 @@
 
 #### **Simple Block Structure:**
 ```rust
-<<<<<<< HEAD
-/// Simple block structure with inherent data
-#[derive(Debug, Clone)]
-pub struct SimpleBlock {
-    pub block_number: u64,
-=======
 /// Simplified block structure
 #[derive(Debug, Clone)]
 pub struct Block {
     /// Block number
     pub block_number: u64,
     /// Inherent data included in block
->>>>>>> e9d70ae4
     pub inherent_data: InherentData,
     pub timestamp: u64,
 }
 
-<<<<<<< HEAD
-impl SimpleBlock {
-    /// Create new block with inherent data
-    pub fn new(block_number: u64, inherents: InherentData) -> Result<Self, &'static str> {
-        let timestamp = if let Some(ts_str) = inherents.get_data("timestamp") {
-            Timestamp::from_string(ts_str)?.millis
-        } else {
-            Timestamp::now().millis
-        };
-        
-        Ok(Self {
-            block_number,
-            inherent_data: inherents,
-            timestamp,
-        })
-    }
-    
-    /// Validate block data
-=======
 impl Block {
     /// Get timestamp from inherent data
     pub fn get_inherent_timestamp(&self) -> Result<Option<Timestamp>, &'static str> {
@@ -368,60 +222,17 @@
     }
     
     /// Basic block validation
->>>>>>> e9d70ae4
     pub fn validate(&self) -> Result<(), &'static str> {
         if self.block_number == 0 {
             return Err("Block number cannot be zero");
         }
         
         if self.timestamp == 0 {
-<<<<<<< HEAD
-            return Err("Timestamp cannot be zero");
-=======
             return Err("Block timestamp cannot be zero");
->>>>>>> e9d70ae4
         }
         
         Ok(())
     }
-<<<<<<< HEAD
-}
-```
-
-### Tests
-
-Create 5 essential tests covering:
-
-1. **Inherent Data Container:**
-   - Basic data insertion and retrieval
-   - Identifier existence verification
-
-2. **Timestamp Provider:**
-   - Timestamp generation testing
-   - Custom timestamp testing
-
-3. **Inherent Collector:**
-   - Provider registration testing
-   - Inherent data collection testing
-
-4. **Simple Block:**
-   - Valid block creation testing
-   - Block validation testing
-
-5. **Timestamp Validation:**
-   - Basic timestamp validation
-   - Invalid timestamp detection
-
-### Expected Output
-
-A functional inherent data system that:
-- Uses only Rust's standard library
-- Provides external data for block construction
-- Validates essential inherent data (timestamps)
-- Demonstrates understanding of Substrate's inherent concepts
-- Shows proper error handling and validation
-- **Focus:** Essential concepts with clean implementation
-=======
 }
 ```
 
@@ -576,39 +387,10 @@
 - Validates required inherents are present
 - Shows proper timestamp handling essential in blockchain systems
 - Implements error handling for missing or invalid data
->>>>>>> e9d70ae4
 
 ### Theoretical Context
 
 **Inherents in Substrate:**
-<<<<<<< HEAD
-- **Purpose:** Include external data that must be in every block
-- **Examples:** Timestamps, validator set changes, oracle data
-- **Block Construction:** Inherents are added during block authoring
-- **Validation:** Both at construction time and when importing blocks
-- **Providers:** External systems that supply inherent data
-
-**Data Encoding:**
-- **String Format:** Simple format for learning the concepts
-- **Conversion:** Data converted to/from strings for storage
-- **Note:** In production, Substrate uses SCALE codec, not simple strings
-
-**Inherent Data Flow:**
-1. **Collection:** Providers supply data during block construction
-2. **Encoding:** Data is converted to string format
-3. **Validation:** Data is validated before inclusion
-4. **Inclusion:** Inherent data is added to block
-5. **Verification:** Imported blocks are validated for required inherents
-
-**Best Practices:**
-- Always validate inherent data before inclusion
-- Handle serialization errors gracefully
-- Ensure required inherents are always present
-- Use unique identifiers to prevent conflicts
-- Provide clear error messages for debugging
-
-This system demonstrates how external data is reliably included in blockchain blocks through Substrate's inherent mechanism, focusing on essential concepts with a clean, understandable implementation. 
-=======
 - **Purpose**: Include external data that must be in every block
 - **Block Construction**: Inherents are added during block authoring phase
 - **Validation**: Checked both at construction and block import time
@@ -632,5 +414,4 @@
 3. **Validation Pipeline**: Ensuring data integrity before block creation
 4. **Error Isolation**: Individual provider failures don't break entire system
 
-This challenge teaches essential Substrate concepts for understanding how external data integrates into blockchain operations and the critical role of inherents in block construction. 
->>>>>>> e9d70ae4
+This challenge teaches essential Substrate concepts for understanding how external data integrates into blockchain operations and the critical role of inherents in block construction. 